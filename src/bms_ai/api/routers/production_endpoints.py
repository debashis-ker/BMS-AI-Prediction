from fastapi import APIRouter, HTTPException
from fastapi.responses import FileResponse
from pydantic import BaseModel, Field
from typing import Optional, List, Dict, Any, Tuple
from collections import defaultdict
from src.bms_ai.logger_config import setup_logger
from pathlib import Path
import json
from src.bms_ai.utils.cassandra_utils import fetch_data_from_metadata, get_metadata, fetch_data
from src.bms_ai.pipelines.damper_optimization_pipeline import (
    train as damper_train,
    optimize as damper_optimize
)
from src.bms_ai.pipelines.generic_optimization_pipeline import (
    train_generic,
    optimize_generic
)

import requests
import pandas as pd
import joblib
import warnings
import math
import time
import numpy as np

log = setup_logger(__name__)

warnings.filterwarnings('ignore')

router = APIRouter(prefix="/prod", tags=["Prescriptive Optimization"])

damper_forecast_model = None
fan_forecast_model = None
anamoly_model = None

try:
    damper_forecast_model = joblib.load("artifacts/production_models/ahu1_damper_model.joblib")
    log.info("AHU1 Damper Model loaded successfully.")
except Exception as e:
    log.error(f"Error loading Damper forecast model: {e}")
    print(f"Error loading Damper forecast model: {e}")

try:
    fan_forecast_model = joblib.load("artifacts/production_models/ahu1_fan_speed_model.joblib")
    log.info("Ahu1 Fan Speed Model loaded successfully.")
except Exception as e:
    log.error(f"Error loading Fan Speed forecast model: {e}")
    print(f"Error loading Fan Speed forecast model: {e}")

class PredictionRequest(BaseModel):
    periods: int = Field(3, description="Number of future time periods to predict.")
    failure_threshold: float = Field(6.0, description="Threshold at which End of Life will be predicted.")

class ResampledData(BaseModel):
    date: str
    prediction_mean: float

class PredictionResponse(BaseModel):
    message: str = Field(..., description="Status.")
    earliest_end_of_life: Optional[str] = Field(None, description="The date of the earliest potential End of Life.")
    failure_threshold: float = Field(..., description="Threshold used for prediction.")
    resampled_predicted_data: List[ResampledData] = Field(..., description="Resampled 15-day average prediction data.")

class AnamolyPredictionRequest(BaseModel):
    feature: Optional[str] = Field(
        None, 
        description="Feature on which Anomaly should be detected. If not provided, all default features will be processed."
    )
    site: str = Field(..., description="Site/Zone of the equipment.")
    equipment_id: str = Field(..., description="Equipment ID for which anomaly detection is requested.")
    system_type: str = Field(..., description="System type of the equipment, e.g., 'AHU'.")
    building_id: Optional[str] = Field("36c27828-d0b4-4f1e-8a94-d962d342e7c2", description="Optional building ID for filtering.")

DEFAULT_BUILDING_ID = "36c27828-d0b4-4f1e-8a94d962d342e7c2"
API_URL = "https://ikoncloud.keross.com/bms-express-server/data"
ALL_AVAILABLE_FEATURES = ['TSu', 'Co2RA', 'FbFAD', 'FbVFD', 'HuAvg1']
STANDARD_DATE_COLUMN = "data_received_on"
FIXED_SYSTEM_TYPE = "AHU"
CO2RA_CEILING_THRESHOLD = 850.0
EMISSION_FACTOR: float = 0.414

BASE_MODEL_PATH = "artifacts/generic_anamoly_models/" 
MASTER_ANAMOLY_MODELS = {} 
LOADING_SUCCESS = True

for feature in ALL_AVAILABLE_FEATURES:
    model_file = f"{BASE_MODEL_PATH}{feature}_model.joblib"
    try:
        feature_models = joblib.load(model_file)
        MASTER_ANAMOLY_MODELS[feature] = feature_models
        log.info(f"Anomaly Detection Model '{feature}' loaded successfully.")
    except Exception as e:
        log.error(f"Error loading Anamoly Detection model for {feature} from {model_file}: {e}")
        LOADING_SUCCESS = False
        
anamoly_model = MASTER_ANAMOLY_MODELS

class AnomalyVizRequest(BaseModel):
    chart_type: str = Field('pie', description="Type of visualization data requested: 'pie' or 'line'.")

class AnomalyVizResponse(BaseModel):
    chart_type: str
    data: Dict[str, Any] = Field(..., description="Data structure for the requested visualization.")

class EmissionRequest(BaseModel):
    data: Dict[str, Any] = Field(..., description="Raw input data, expected to contain 'queryResponse'.")
    equipment_id: Optional[str] = Field(None, description="Optional filter for a specific equipment ID.")
    zone: Optional[str] = Field(None, description="Optional filter for a specific site/zone.")

class StaticEmissionRequest(BaseModel):
    equipment_id: Optional[str] = Field(None, description="Optional filter for a specific equipment ID.")
    zone: Optional[str] = Field(None, description="Optional filter for a specific site/zone.")

class StaticEmissionResponse(BaseModel):
    carbon_emission_kg: float
    energy_consumed_kwh: float
    breakdown_by_equipment_and_zone: List[Dict[str, Any]]

class EmissionResponse(BaseModel):
    data: Dict[str, Any] = Field(..., description="The final structured emission report.")

def fetch_all_ahu_data(
    building_id: str = DEFAULT_BUILDING_ID,
    url: str = API_URL
) -> List[Dict]:
    """Fetches ALL historical data for AHUs in a single API call."""
    cleaned_id = building_id.replace("-", "").lower()
    location_table_name = f"datapoint_live_monitoring_values{cleaned_id}"
    datapoint_list = ', '.join([f"'{f}'" for f in ALL_AVAILABLE_FEATURES])
    
    query = (
        f"select * from {location_table_name} "
        f"where system_type = 'AHU' "
        f"and datapoint IN ({datapoint_list}) "
        f"allow filtering;"
    )

    API_PAYLOAD = {"query": query}
    try:
        response = requests.post(url, json=API_PAYLOAD, timeout=60)
        response.raise_for_status()
        raw_api_response = response.json()
        
        if isinstance(raw_api_response, list):
            data_list = raw_api_response
        elif isinstance(raw_api_response, dict) and 'queryResponse' in raw_api_response:
            data_list = raw_api_response.get('queryResponse')
        else:
            raise ValueError(f"API response format unexpected: {raw_api_response}")

        if not isinstance(data_list, list):
            raise ValueError(f"'queryResponse' key found but its value is not a list, or the top-level object was empty.")
        
        return data_list
    
    except Exception as e:
        log.error(f"Failed to fetch batch data: {str(e)}")
        raise HTTPException(status_code=500, detail=f"Failed to fetch batch data: {str(e)}")
    
def anomaly_detection(raw_data: List[Dict[str, Any]], asset_code: str, feature: str) -> List[Dict[str, Any]]:
    if len(raw_data) == 1:
        record = raw_data[0]
        try:
            value = float(record.get('monitoring_data', record.get('value', float('nan'))))
        except (ValueError, TypeError):
            value = float('nan')
            
        return [{
            "timestamp": record.get(STANDARD_DATE_COLUMN),
            "Anamoly_Flag": str(1), 
            feature: str(value)
        }]

    if not anamoly_model or feature not in anamoly_model:
        raise HTTPException(status_code=503, detail=f"Anomaly Detection model for {feature} is unavailable.")

    try:
        model_package = anamoly_model[feature][asset_code]
        model_features = model_package.get('feature_cols', [feature]) 
    except KeyError:
        log.warning(f"Model package not found for Feature: {feature} and Key: {asset_code}")
        return [] 
    except Exception:
        return []

    try:
        wrapped_data = {"data": {"queryResponse": raw_data}}
        df_wide = anamoly_data_pipeline(wrapped_data, asset_code)
        
        if df_wide.empty:
            return []
            
    except Exception as e:
        log.error(f"Data pipeline error: {e}")
        return [] 

    cols_to_select = [col for col in model_features if col in df_wide.columns] + [STANDARD_DATE_COLUMN]
    X_df = df_wide[cols_to_select].copy().dropna(subset=[feature])
    
    if X_df.empty:
        return []
        
    X_for_model = X_df[[col for col in model_features if col in X_df.columns]].copy()

    try:
        X_scaled = model_package['scaler'].transform(X_for_model)
        predictions = model_package['model'].predict(X_scaled)
    except Exception as e:
        log.error(f"Prediction scaling/run failed for {asset_code}/{feature}: {e}")
        return []

    X_df['Anamoly_Flag'] = predictions
    
    if feature == 'Co2RA':
        CO2RA_CEILING_THRESHOLD = 850.0 
        co2_values_numeric = pd.to_numeric(X_df[feature], errors='coerce')

        log.warning(f"Co2RA DEBUG: Value Type is {co2_values_numeric.dtype}. Sample Value: {co2_values_numeric.iloc[0]}")
        log.warning(f"Co2RA DEBUG: Comparison result for > 850: {(co2_values_numeric > 850.0).any()}")
        
        condition = co2_values_numeric > CO2RA_CEILING_THRESHOLD
        
        if condition.any():
            log.info(f"Post-processing: Overriding {condition.sum()} Co2RA flags to -1 (Anomaly) because value > {CO2RA_CEILING_THRESHOLD}.")
            X_df.loc[condition, 'Anamoly_Flag'] = -1
    
    
    X_df['timestamp'] = X_df[STANDARD_DATE_COLUMN].dt.strftime('%Y-%m-%d %H:%M:%S.%f%z') 
    
    cols_to_keep = [feature, 'Anamoly_Flag', 'timestamp']
    X_df = X_df[[col for col in cols_to_keep if col in X_df.columns]].copy()
    
    report_list = X_df.to_dict('records')
    
    for record in report_list:
        record['Anamoly_Flag'] = str(int(record['Anamoly_Flag']))
        record[feature] = str(float(record[feature]))
            
    return report_list


def anamoly_detection_chart(request_data: AnomalyVizRequest) -> AnomalyVizResponse:
    chart_type = request_data.chart_type.lower()
    
    features = ALL_AVAILABLE_FEATURES 
    
    BASE_REPORT_DIR = Path(r"src/bms_ai/utils/ahu1_stored_anamoly")
    
    all_feature_data = {} 
    
    for feature in features:
        file_path = BASE_REPORT_DIR / f"{feature}.json" 
        
        if not file_path.exists():
            log.warning(f"Static anomaly file NOT FOUND for feature '{feature}'. Checked path: {file_path.resolve()}. Skipping.")
            continue
            
        try:
            with open(file_path, 'r') as f:
                raw_list = json.load(f)
                
            df = pd.DataFrame(raw_list)
            
            if df.empty or 'Anamoly_Flag' not in df.columns or 'data_received_on' not in df.columns:
                 log.warning(f"File {feature}.json is empty or missing required columns. Skipping.")
                 continue
                 
            df['Anamoly_Flag'] = pd.to_numeric(df['Anamoly_Flag'], errors='coerce').fillna(1).astype(int)
            df['date'] = pd.to_datetime(df['data_received_on'], errors='coerce')
            
            total_anomalies = df[df['Anamoly_Flag'] == -1].shape[0]
            
            if feature not in df.columns:
                 log.warning(f"Raw data column '{feature}' not found in {feature}.json. Skipping.")
                 continue
                 
            all_feature_data[feature] = {
                'total': total_anomalies,
                'df': df.copy() 
            }
            log.info(f"Successfully loaded and processed static data for feature: {feature} with {total_anomalies} anomalies.")
            
        except Exception as e:
            log.error(f"Failed to process anomaly file {file_path}: {e}")
            continue

    if not all_feature_data:
        raise HTTPException(status_code=404, detail="No anomaly data could be loaded from static files for visualization.")

    if chart_type == 'pie':
        feature_totals = {f: 0 for f in features} 
        
        for feature, data in all_feature_data.items():
            feature_totals[feature] = data['total']
            
        response_data = {
            'feature_anomalies': feature_totals,
            'total_anomalies_across_all_features': sum(feature_totals.values())
        }
        
        return AnomalyVizResponse(chart_type='pie', data=response_data)

    elif chart_type == 'line':
        
        integrated_data_by_feature = {}
        
        for feature, data in all_feature_data.items():
            df = data['df'].copy()
            
            if feature not in df.columns:
                 log.warning(f"Raw data column '{feature}' missing in DataFrame for report. Skipping.")
                 continue

            df_report = df[['date', 'Anamoly_Flag', feature]].copy()
            
            if not df_report['date'].isna().all():
                max_timestamp = df_report['date'].max()
                cutoff_timestamp = max_timestamp - pd.Timedelta(days=1)
                df_report = df_report[df_report['date'] >= cutoff_timestamp].copy()
                log.info(f"Feature '{feature}': Filtered to last 24h. Max: {max_timestamp}, Cutoff: {cutoff_timestamp}, Records: {len(df_report)}")
            
            df_report.rename(columns={
                'date': 'timestamp', 
                'Anamoly_Flag': 'Anamoly_Flag'
            }, inplace=True)
            
            df_report['timestamp'] = df_report['timestamp'].dt.strftime('%Y-%m-%d %H:%M:%S.%f') + '+00:00'
            
            df_report['Anamoly_Flag'] = df_report['Anamoly_Flag'].astype(str)
            df_report[feature] = df_report[feature].astype(str)
            
            integrated_data_by_feature[feature] = df_report.to_dict('records')
            
        
        return AnomalyVizResponse(
            chart_type='line', 
            data={
                'historical_data': integrated_data_by_feature
            }
        )

    else:
        raise HTTPException(status_code=400, detail=f"Invalid chart_type: {chart_type}. Must be 'pie' or 'line'.")
    
def anamoly_data_pipeline(data: Dict[str, Any], target_asset_code: str) -> pd.DataFrame:
    """ Processes nested JSON into a wide-format DataFrame and adds temporal features."""
    try:
        records = data.get("data", {}).get("queryResponse", [])
        if not records:
            raise ValueError("Input JSON is missing data.")
            
        df = pd.DataFrame(records)
        if df.empty:
            raise ValueError("DataFrame is empty after extracting records.")

        if STANDARD_DATE_COLUMN not in df.columns:
            raise ValueError(f"Date column '{STANDARD_DATE_COLUMN}' not found.")
        
        df[STANDARD_DATE_COLUMN] = pd.to_datetime(df[STANDARD_DATE_COLUMN], errors='coerce')
        if df[STANDARD_DATE_COLUMN].dt.tz is not None: #type: ignore
            df[STANDARD_DATE_COLUMN] = df[STANDARD_DATE_COLUMN].dt.tz_localize(None) #type: ignore 
        
        if 'monitoring_data' in df.columns:
            mapping = {'inactive': 0.0, 'active': 1.0}
            df['monitoring_data'] = df['monitoring_data'].replace(mapping, regex=False)
            df['monitoring_data'] = pd.to_numeric(df['monitoring_data'], errors='coerce')

        if 'system_type' in df.columns:
            df = df[df['system_type'] == FIXED_SYSTEM_TYPE].copy()
        
        if 'asset_code' in df.columns:
            df = df[df['asset_code'] == target_asset_code].copy()

        if df.empty:
            return pd.DataFrame()
        
        required = [STANDARD_DATE_COLUMN, 'asset_code', 'datapoint', 'monitoring_data']
        missing = [col for col in required if col not in df.columns]
        if missing:
             raise ValueError(f"Required columns for aggregation are missing: {', '.join(missing)}")

        aggregated_scores = df.groupby([STANDARD_DATE_COLUMN, 'asset_code', 'datapoint'])['monitoring_data'].agg('first')
        result_df = aggregated_scores.unstack(level='datapoint').reset_index()
        
        result_df['hour'] = result_df[STANDARD_DATE_COLUMN].dt.hour #type: ignore
        result_df['is_weekend'] = result_df[STANDARD_DATE_COLUMN].dt.dayofweek.isin([5, 6]).astype(int) #type: ignore

        return result_df

    except Exception as e:
        log.error(f"Data pipeline failed: {e}")
        raise Exception(f"Data pipeline failed: {e}")
    
<<<<<<< HEAD
=======
def anomaly_detection(request_data: AnamolyPredictionRequest) -> AnamolyPredictionResponse:
    if anamoly_model is None:
        log.error("Anomaly Detection model is unavailable.")
        raise HTTPException(status_code=503, detail="Anomaly Detection model is currently unavailable.")

    asset_code = request_data.asset
    feature = request_data.feature
    
    try:
        model_package = anamoly_model[feature][asset_code]
    except KeyError:
        log.warning(f"Model package not found for Feature: {feature} and Asset: {asset_code}")
        raise HTTPException(
            status_code=404, 
            detail=f"Trained model not found for asset '{asset_code}' and feature '{feature}'. Available models: {list(anamoly_model.keys())}"
        )

    try:
        wrapped_data = {"data": {"queryResponse": [rec.dict() for rec in request_data.queryResponse]}}
        
        date_col_name = "data_received_on" 
        
        df_wide = anamoly_data_pipeline(wrapped_data, date_col_name, asset_code)
        
        if df_wide.empty:
            return AnamolyPredictionResponse(
                asset_code=asset_code, feature=feature, predictions=[], total_anomalies=0
            )
            
    except Exception as e:
        log.error(f"Data pipeline error during anomaly detection: {e}")
        raise HTTPException(status_code=400, detail=f"Data processing failed: {e}")

    X_df = df_wide[[feature, "data_received_on"]].copy().dropna(subset=[feature])
    
    if X_df.empty:
        log.warning(f"No valid, non-null data found for feature {feature} after preprocessing.")
        return AnamolyPredictionResponse(
            asset_code=asset_code, feature=feature, predictions=[], total_anomalies=0
        )
        
    X_scaled = model_package['scaler'].transform(X_df[[feature]])
    
    predictions = model_package['model'].predict(X_scaled)

    X_df['Anomaly_Flag'] = predictions
    X_df['timestamp'] = X_df["data_received_on"].dt.strftime('%Y-%m-%d %H:%M:%S.%f')
    X_df.drop(columns=["data_received_on"], inplace=True)
    
    total_anomalies = (X_df['Anomaly_Flag'] == -1).sum()
    log.info(f"Asset {asset_code}, Feature {feature}: Detected {total_anomalies} anomalies.")

    report_list = X_df.to_dict('records')
    
    for record in report_list:
        record['Anomaly_Flag'] = int(record['Anomaly_Flag'])
        record[feature] = float(record[feature])

    return AnamolyPredictionResponse(
        asset_code=asset_code,
        feature=feature,
        predictions=report_list,
        total_anomalies=total_anomalies
    )

>>>>>>> 13b70c52
def get_resample_rule(months_input: int) -> str:
    """
    This function takes
        months_input : int (months)
    It returns
        resample_rule_days : string    
    """
    DAYS_IN_MONTH = 30.4375
    TARGET_POINTS = 11 
    
    total_days = months_input * DAYS_IN_MONTH
    resample_rule_days = max(1, round(total_days / TARGET_POINTS))
    
    return f'{resample_rule_days}D'

def fan_health_analysis(request_data: PredictionRequest):
    """
    This function takes 
        periods : int (months)
        failure_threshold : float (Assumed Damper Difference at which End of Lifecycle happens)
    It returns 
        failure_message : A user understandable message like : Earliest Potential End of Life: 2027-02-26 ,
        earliest_end_of_life_cycle : Date at which, the failure threshold reached
        failure_threshold : The value of failure threshold 
        resampled_predicted_data : The resampled data of the forecasted dataframe defined by months * 30.4375 (Days in a month) / 11
    """
    if fan_forecast_model is None:
        raise HTTPException(status_code=503, detail="Fan Health Prediction model is currently unavailable.")
    
    months_input = request_data.periods 
    eol_threshold = request_data.failure_threshold

    total_days = int(math.ceil(months_input * 30.4375)) 
    resample_rule = get_resample_rule(months_input)

    log.info(f"Using dynamic resample rule: {resample_rule}")

    future = fan_forecast_model.make_future_dataframe(periods=total_days, freq='D') 
    forecast = fan_forecast_model.predict(future)
    
    forecast.rename(columns={'yhat_upper': 'prediction'}, inplace=True) 
    
    upper_bounds = forecast[['ds', 'prediction']]
    failure_pred_series = upper_bounds[upper_bounds["prediction"] >= eol_threshold].copy()
    
    if failure_pred_series.empty:
        failure_pred = pd.NaT
        failure_message = "No Failure chances in the Fan in next predicted time interval"
        earliest_end_of_life = None
    else:
        failure_pred = failure_pred_series['ds'].min()
        earliest_end_of_life = failure_pred.strftime('%Y-%m-%d') 
        failure_message = f"Earliest Potential End of Life: {earliest_end_of_life}"
    
    resample_data = forecast[['ds', 'prediction']].copy()
    resample_data.set_index('ds', inplace=True)
    
    resampled_forecast = resample_data.resample(resample_rule).mean().dropna(how='all').reset_index()

    resampled_forecast.rename(columns={
        'ds': 'date', 
        'prediction': 'prediction_mean' 
    }, inplace=True)

    resampled_forecast['date'] = resampled_forecast['date'].dt.strftime('%Y-%m-%d')
    
    resampled_predicted_data = resampled_forecast.to_dict('records')

    return PredictionResponse(
        message=failure_message,
        earliest_end_of_life=earliest_end_of_life,
        failure_threshold=eol_threshold,
        resampled_predicted_data=resampled_predicted_data
    )

def damper_health_analysis(request_data: PredictionRequest):
    """
    This function takes 
        periods : int (months)
        failure_threshold : float (Assumed Damper Difference at which End of Lifecycle happens)
    It returns 
        failure_message : A user understandable message like : Earliest Potential End of Life: 2027-02-26 ,
        earliest_end_of_life_cycle : Date at which, the failure threshold reached
        failure_threshold : The value of failure threshold 
        resampled_predicted_data : The resampled data of the forecasted dataframe defined by months * 30.4375 (Days in a month) / 11
    """
    if damper_forecast_model is None:
        raise HTTPException(status_code=503, detail="Damper Health Prediction model is currently unavailable.")
    
    months_input = request_data.periods 
    eol_threshold = request_data.failure_threshold

    total_days = int(math.ceil(months_input * 30.4375)) 
    resample_rule = get_resample_rule(months_input)

    log.info(f"Using dynamic resample rule: {resample_rule}")

    future = damper_forecast_model.make_future_dataframe(periods=total_days, freq='D') 
    forecast = damper_forecast_model.predict(future)
    
    forecast.rename(columns={'yhat_upper': 'prediction'}, inplace=True) 
    
    upper_bounds = forecast[['ds', 'prediction']]
    failure_pred_series = upper_bounds[upper_bounds["prediction"] >= eol_threshold].copy()
    
    if failure_pred_series.empty:
        failure_pred = pd.NaT
        failure_message = "No Failure chances in the Damper in next predicted time interval"
        earliest_end_of_life = None
    else:
        failure_pred = failure_pred_series['ds'].min()
        earliest_end_of_life = failure_pred.strftime('%Y-%m-%d') 
        failure_message = f"Earliest Potential End of Life: {earliest_end_of_life}"
    
    resample_data = forecast[['ds', 'prediction']].copy()
    resample_data.set_index('ds', inplace=True)
    
    resampled_forecast = resample_data.resample(resample_rule).mean().dropna(how='all').reset_index()

    resampled_forecast.rename(columns={
        'ds': 'date', 
        'prediction': 'prediction_mean' 
    }, inplace=True)

    resampled_forecast['date'] = resampled_forecast['date'].dt.strftime('%Y-%m-%d')
    
    resampled_predicted_data = resampled_forecast.to_dict('records')

    return PredictionResponse(
        message=failure_message,
        earliest_end_of_life=earliest_end_of_life,
        failure_threshold=eol_threshold,
        resampled_predicted_data=resampled_predicted_data
    )

def transform_to_dataframe(json_input_data: Dict[str, Any]) -> pd.DataFrame:
    GROUPING_COLS: List[str] = ['data_received_on', 'equipment_id', 'site']
    empty_df = pd.DataFrame(columns=GROUPING_COLS + ['Eg'])
    
    try:
        records: List[Dict[str, Any]] = (
            json_input_data.get("data", {}).get("queryResponse", []) or 
            json_input_data.get("queryResponse", []) or 
            json_input_data.get("data", [])
        )
        if not records:
            log.warning("No records found in the input JSON structure.")
            return empty_df

        df = pd.DataFrame(records)
        
        if 'system_type' not in df.columns:
            log.error("'system_type' column missing in raw data.")
            return empty_df
            
        mtr_df = df[df["system_type"] == "MtrEMU"].copy() 
        if mtr_df.empty:
            log.warning("No records found for 'MtrEMU' system type.")
            return empty_df

        mtr_df["data_received_on"] = pd.to_datetime(mtr_df["data_received_on"], errors='coerce')
        if mtr_df["data_received_on"].dt.tz is not None: #type: ignore
             mtr_df["data_received_on"] = mtr_df["data_received_on"].dt.tz_localize(None) #type: ignore
        
        mtr_df.dropna(subset=["data_received_on"], inplace=True)
        
        if 'monitoring_data' in mtr_df.columns:
            mtr_df['monitoring_data'] = mtr_df['monitoring_data'].astype(str).str.strip()
        else:
            log.error("'monitoring_data' column missing.")
            return empty_df

        pivoted_df = mtr_df.pivot_table(
            index=['data_received_on', 'equipment_id', 'site'],
            columns='datapoint',
            values='monitoring_data',
            aggfunc='first'
        ).reset_index()

        if isinstance(pivoted_df.columns, pd.MultiIndex):
             pivoted_df.columns = [
                col[-1] if col[-1] else str(col[0]) for col in pivoted_df.columns
             ]
        
        if 'Eg' not in pivoted_df.columns:
            log.error("The required 'Eg' datapoint is missing after pivoting.")
            return empty_df

        pivoted_df['Eg'] = pd.to_numeric(pivoted_df['Eg'], errors='coerce')
        pivoted_df.dropna(subset=['Eg'], inplace=True)
        
        if pivoted_df.empty:
            log.warning("All records were dropped after final 'Eg' cleanup.")
            return empty_df
        
        required_cols = ['data_received_on', 'equipment_id', 'site', 'Eg']
        missing_cols = [col for col in required_cols if col not in pivoted_df.columns]
        
        if missing_cols:
            log.error(f"Final DataFrame is missing required columns: {missing_cols}")
            return empty_df

        log.info(f"Data processing successful. {len(pivoted_df)} rows ready for aggregation.")
        return pivoted_df[required_cols].copy()
        
    except Exception as e:
        log.error(f"Critical error in transform_to_dataframe: {e}", exc_info=True)
        raise RuntimeError(f"Data transformation failed: {e}")

def calculate_aggregate_emissions(df_input: pd.DataFrame) -> pd.DataFrame:
    if df_input.empty:
        return pd.DataFrame(columns=['equipment_id', 'site', 'min_Eg', 'max_Eg', 'count', 
                                     'Energy_Range_kWh', 'carbon_emission_kg'])
    
    try:
        df_input['Eg'] = df_input['Eg'].astype(np.float64) 
        
        emission_summary = df_input.groupby(['equipment_id', 'site']).agg(
            min_Eg=('Eg', 'min'),
            max_Eg=('Eg', 'max'),
            count=('Eg', 'size')
        ).reset_index()

        emission_summary['Energy_Range_kWh'] = emission_summary['max_Eg'] - emission_summary['min_Eg']
        
        emission_summary = emission_summary[emission_summary['Energy_Range_kWh'] > 0].copy()
        
        emission_summary['carbon_emission_kg'] = emission_summary['Energy_Range_kWh'] * EMISSION_FACTOR
        
        return emission_summary

    except Exception as e:
        log.error(f"Error during emission calculation: {e}", exc_info=True)
        raise RuntimeError(f"Aggregation failed: {e}")

def get_emission_report(json_input_data: Dict[str, Any], equipment_id: Optional[str], zone: Optional[str]) -> Dict[str, Any]:
    try:
        df_processed = transform_to_dataframe(json_input_data)
        
        if df_processed.empty:
            log.info("Returning empty report due to no processed data.")
            return {
                "Request_Parameters": {"equipment_id": equipment_id, "zone": zone},
                "Target_Emission_Report": {"Target_ID": "All", "Target_Type": "Global", "carbon_emission_kg": 0, "energy_consumed_kwh": 0, "breakdown_by_equipment_and_zone": []},
                "Total_Site_Emission_Report": {"Total_CO2_Emission_kg": 0, "Total_Energy_Consumed_kWh": 0, "Emission_Factor_kgCO2_per_kWh": EMISSION_FACTOR},
                "Processing_Status": "No Data Processed"
            }

        df_emissions = calculate_aggregate_emissions(df_processed)

        total_emission_kg = df_emissions['carbon_emission_kg'].sum()
        total_energy_kwh = df_emissions['Energy_Range_kWh'].sum()
        
        total_report = {
            "Total_CO2_Emission_kg": round(total_emission_kg, 2),
            "Total_Energy_Consumed_kWh": round(total_energy_kwh, 2),
            "Emission_Factor_kgCO2_per_kWh": EMISSION_FACTOR
        }
        
        df_filtered = df_emissions.copy()

        if equipment_id:
            df_filtered = df_filtered[df_filtered['equipment_id'] == equipment_id]
            
        if zone:
            df_filtered = df_filtered[df_filtered['site'] == zone] 

        specific_emission_kg = df_filtered['carbon_emission_kg'].sum()
        specific_energy_kwh = df_filtered['Energy_Range_kWh'].sum()

        target_type = "Global"
        target_id = "All"
        if equipment_id and zone:
            target_type = "Equipment_ID_and_Zone"
            target_id = f"{equipment_id} @ {zone}"
        elif equipment_id:
            target_type = "Equipment_ID"
            target_id = equipment_id
        elif zone:
            target_type = "Zone"
            target_id = zone

        df_breakdown = df_filtered.copy()
        df_breakdown['Energy_Range_kWh'] = df_breakdown['Energy_Range_kWh'].round(2)
        df_breakdown['carbon_emission_kg'] = df_breakdown['carbon_emission_kg'].round(2)
        
        specific_report = {
            "Target_ID": target_id,
            "Target_Type": target_type,
            "carbon_emission_kg": round(specific_emission_kg, 2),
            "energy_consumed_kwh": round(specific_energy_kwh, 2),
            "breakdown_by_equipment_and_zone": df_breakdown[['equipment_id', 'site', 'Energy_Range_kWh', 'carbon_emission_kg']].to_dict('records')
        }

        final_report = {
            "Request_Parameters": {"equipment_id": equipment_id, "zone": zone},
            "Target_Emission_Report": specific_report,
            "Total_Site_Emission_Report": total_report,
            "Processing_Status": "Success"
        }
        
        return final_report
    
    except RuntimeError as e:
        log.error(f"API processing failed: {e}")
        raise HTTPException(
            status_code=400,
            detail=str(e)
        )
    except Exception as e:
        log.critical(f"Unexpected critical error in get_emission_report: {e}", exc_info=True)
        raise HTTPException(
            status_code=500,
            detail="An unexpected error occurred during report generation."
        )

def get_emission_report_from_json(equipment_id: Optional[str] = None, zone: Optional[str] = None) -> Dict[str, Any]:
    try:
        df_emissions = pd.read_json('src/bms_ai/utils/carbon_emission/carbon_emission.json', orient='index')
        
        cleaned_index = (
            df_emissions.index.to_series()
            .str.strip("()")  
            .str.replace("'", "", regex=False) 
            .str.replace(" ", "", regex=False)
        )
        
        df_emissions[['equipment_id', 'site']] = cleaned_index.str.split(',', expand=True)
        df_emissions = df_emissions.reset_index(drop=True)
        df_emissions.rename(columns={'diff': 'Energy_Range_kWh'}, inplace=True)
        
        df_emissions['carbon_emission_kg'] = df_emissions['Energy_Range_kWh'] * EMISSION_FACTOR
        
        df_filtered = df_emissions.copy()

        if equipment_id:
            df_filtered = df_filtered[df_filtered['equipment_id'] == equipment_id]
            
        if zone:
            df_filtered = df_filtered[df_filtered['site'] == zone]
            
        if df_filtered.empty:
            return {
                "carbon_emission_kg": 0,
                "energy_consumed_kwh": 0,
                "breakdown_by_equipment_and_zone": []
            }

        specific_emission_kg = df_filtered['carbon_emission_kg'].sum()
        specific_energy_kwh = df_filtered['Energy_Range_kWh'].sum()
        
        df_breakdown = df_filtered.copy()
        
        df_breakdown.rename(columns={'Energy_Range_kWh': 'energy_range_kwh'}, inplace=True)
        
        final_minimal_report = {
            "carbon_emission_kg": round(specific_emission_kg, 2),
            "energy_consumed_kwh": round(specific_energy_kwh, 2),
            "breakdown_by_equipment_and_zone": df_breakdown[['equipment_id', 'site', 'energy_range_kwh', 'carbon_emission_kg']].round(2).to_dict('records')
        }
        
        return final_minimal_report
        
    except FileNotFoundError:
        raise HTTPException(
            status_code=500,
            detail=f"Configuration Error: The static data file was not"
        )
    except HTTPException:
        raise
    except Exception as e:
        raise HTTPException(
            status_code=500,
            detail=f"Critical processing error: {e}"
        )

try:
    STATIC_PEAK_DATA = pd.read_json('src/bms_ai/utils/peak_demand/peak_demand_results.json', orient='index')
except Exception as e:
    print(f"Error loading data: {e}. STATIC_PEAK_DATA initialized as empty DataFrame.")
    STATIC_PEAK_DATA = pd.DataFrame()

@router.get("/get_peak_demand", response_model=Dict[str, Dict[str, Any]])
def get_all_peak_demand() -> Dict[str, Dict[str, Any]]:
    if STATIC_PEAK_DATA.empty:
        raise HTTPException(
            status_code=500, 
            detail="Peak demand data is not loaded or is empty."
        )
    return STATIC_PEAK_DATA.to_dict(orient='index') #type: ignore

@router.post('/carbon_emission_evaluation', response_model=EmissionResponse)
def carbon_emission_evaluation(
    request_data: EmissionRequest
) -> EmissionResponse:
    
    start = time.time()
    
    input_data = request_data.data
    equipment_id = request_data.equipment_id
    zone = request_data.zone
    
    log.info(f"Request initiated for Equipment: {equipment_id}, Zone: {zone}")
    
    try:
        emission_report_dict = get_emission_report(
            input_data, 
            equipment_id, 
            zone
        )
    
    except HTTPException:
        raise HTTPException(
            status_code=500,
            detail="Error in generating Emission Report."
        )
    
    except Exception as e:
        log.error(f"Unhandled error in API endpoint: {e}", exc_info=True)
        raise HTTPException(
            status_code=500,
            detail="A critical error occurred."
        )

    end = time.time()
    log.info(f"Evaluation completed in {end - start:.2f} seconds.")
    
    return EmissionResponse(data=emission_report_dict)

@router.post('/carbon_emission_evaluation_static', response_model=StaticEmissionResponse)
def carbon_emission_evaluation_static(
    request_data: StaticEmissionRequest
) -> Dict[str, Any]:
    
    equipment_id = request_data.equipment_id
    zone = request_data.zone
    
    log.info(f"Static Report Request initiated for Equipment: {equipment_id}, Zone: {zone}")
    
    emission_report_dict = get_emission_report_from_json(
        equipment_id, 
        zone
    )
    
    log.info("Static Evaluation completed.")
    
    return emission_report_dict

@router.post('/damper_health_prediction', response_model=PredictionResponse)
def damper_health_prediction(
    request_data: PredictionRequest
):
    start = time.time()
    log.info(f"input Data: {request_data.dict()}") 
    result = damper_health_analysis(request_data)
    end = time.time()
    log.info(f"VOX AHU1 Damper End of Life Prediction completed in {end - start:.2f} seconds") 
    return result

@router.post('/fan_speed_health_prediction', response_model=PredictionResponse)
def fan_speed_health_prediction(
    request_data: PredictionRequest
):
    start = time.time()
    log.info(f"input Data: {request_data.dict()}") 
    result = fan_health_analysis(request_data)
    end = time.time()
    log.info(f"VOX AHU1 Fan Speed End of Life Prediction completed in {end - start:.2f} seconds") 
    return result

@router.post('/anomaly_detection_prediction')
def anomaly_detection_prediction(
    request_data: Optional[AnamolyPredictionRequest] = None
) -> Dict[str, Any]:
    start = time.time()
    
    if request_data and request_data.feature: 
        features_to_run = [request_data.feature]
    else:
        features_to_run = ALL_AVAILABLE_FEATURES

    try:
        if request_data is None:
            raw_data = fetch_data()
        elif request_data.site and request_data.equipment_id and request_data.system_type:
            query_feature = {
                "site": request_data.site,
                "equipment_id": request_data.equipment_id,
                "system_type": request_data.system_type}
            raw_data = fetch_data_from_metadata(metadata=query_feature, building_id=request_data.building_id) #type: ignore
    except HTTPException:
        raise

    metadata = get_metadata(raw_data) #type: ignore
    
    historical_data: Dict[str, List[Dict[str, Any]]] = {}

    for feature in features_to_run:
        feature_results = anomaly_detection(raw_data, metadata["asset_code"], feature)  #type: ignore
        historical_data[feature] = feature_results
        
    end = time.time()
    log.info(f"Detection completed in {end - start:.2f} seconds.") 
    
    return {
        "data": {
            "historical_data": historical_data
        },
        "site": metadata["site"],
        "equipment_id": metadata["equipment_id"],
        "system_type": metadata["system_type"]
    }

@router.post('/anomaly_detection_all_ahu')
def anomaly_detection_all_ahu() -> Dict[str, Any]:
    start_time = time.time()
    all_asset_results: Dict[str, Any] = {}
    
    all_data_records = fetch_all_ahu_data(DEFAULT_BUILDING_ID)
    
    if not all_data_records:
        return {"data": {"historical_data": {}}, "message": "No data found for AHU systems."}
        
    grouped_data: Dict[str, List[Dict]] = defaultdict(list)
    for record in all_data_records:
        site = record.get('site')
        equipment_name = record.get('equipment_name')
        
        if site and equipment_name:
            asset_code_key = f"{site}_{equipment_name}" 
            record['asset_code'] = asset_code_key 
            grouped_data[asset_code_key].append(record)

    total_assets = len(grouped_data)
    
    for asset_code_key, asset_records in grouped_data.items():
        
        try:
            site, equipment_id = asset_code_key.split('_', 1) 
        except ValueError:
            site = "Unknown"; equipment_id = asset_code_key

        asset_historical_data: Dict[str, List[Dict[str, Any]]] = {}
        
        for feature in ALL_AVAILABLE_FEATURES:
            feature_raw_data = [r for r in asset_records if r.get('datapoint') == feature]
            
            if not feature_raw_data:
                continue

            try:
                feature_results = anomaly_detection(feature_raw_data, asset_code_key, feature)

                if feature_results:
                    asset_historical_data[feature] = feature_results
                            
            except Exception as e:
                log.error(f"Prediction logic failed for {asset_code_key}/{feature}: {e}")
                continue
        
        if asset_historical_data:
            all_asset_results[asset_code_key] = {
                "data": {
                    "historical_data": asset_historical_data
                },
                "site": site,
                "equipment_id": equipment_id,
                "system_type": FIXED_SYSTEM_TYPE
            }
    
    final_output = {
        "data": {
            "all_anomalies_by_asset": all_asset_results
        },
        "total_assets_processed": total_assets,
        "anomalous_assets_count": len(all_asset_results)
    }
    
    log.info(f"Anomaly detection completed in {time.time() - start_time:.2f} seconds.")
    return final_output

@router.post('/anomaly_chart_data', response_model=AnomalyVizResponse)
def anomaly_chart_data(
    request_data: AnomalyVizRequest
):
    """
    Runs anomaly detection on multiple assets/features and aggregates the results 
    for visualization (Pie chart for totals, Line chart for time series).
    """
    start = time.time()
    log.info(f"Visualization data request initiated for chart_type: {request_data.chart_type}") 
    
    result = anamoly_detection_chart(request_data)
    end = time.time()
    log.info(f"Visualization data generation completed in {end - start:.2f} seconds.") 
    return result

@router.get('/status')
def model_status():
    """
    Check if the forecast model is loaded and ready to use.
    Returns model status information.
    """
    if damper_forecast_model is None:
        return {
            "status": "unavailable",
            "model_loaded": False,
            "message": "Damper Forecast model is not loaded. Please check server logs."
        }
    
    if fan_forecast_model is None:
        return {
            "status": "unavailable",
            "model_loaded": False,
            "message": "Fan Speed Forecast model is not loaded. Please check server logs."
        }

    return {
        "status": "ready",
        "model_loaded": True,
        "Damper_Health_model_type": type(damper_forecast_model).__name__,
        "Fan_Speed_Health_model_type": type(fan_forecast_model).__name__,
        "message": "Forecast model is loaded and ready for predictions."
    }

class DamperTrainRequest(BaseModel):
    data_path: str = Field("C:\\Users\\debas\\OneDrive\\Desktop\\actual_data.csv", description="Path to training data CSV file")
    equipment_id: str = Field("Ahu1", description="Equipment ID to filter")
    test_size: float = Field(0.2, description="Fraction of data for testing")
    search_method: str = Field("random", description="Hyperparameter search method: 'random' or 'grid'")
    cv_folds: int = Field(5, description="Number of cross-validation folds")
    n_iter: int = Field(20, description="Number of iterations for RandomizedSearchCV")


class DamperTrainResponse(BaseModel):
    status: str
    best_model_name: str
    metrics: Dict[str, Any]
    model_path: str
    scaler_path: str


@router.post('/damper_train', response_model=DamperTrainResponse)
def damper_train_endpoint(request_data: DamperTrainRequest):
    """
    Train the damper optimization surrogate model with multiple algorithms and hyperparameter tuning.
    
    Args:
        data_path: Path to CSV file with training data
        equipment_id: Equipment ID to filter
        test_size: Fraction for test split
        search_method: 'random' for RandomizedSearchCV or 'grid' for GridSearchCV
        cv_folds: Number of cross-validation folds
        n_iter: Number of iterations for RandomizedSearchCV
        
    Returns:
        Training results including metrics and artifact paths
    """
    start = time.time()
    log.info(f"Damper training request: {request_data.dict()}")
    print(f"Damper training request: {request_data.dict()}")
    try:
        result = damper_train(
            data_path=request_data.data_path,
            equipment_id=request_data.equipment_id,
            test_size=request_data.test_size,
            search_method=request_data.search_method,
            cv_folds=request_data.cv_folds,
            n_iter=request_data.n_iter
        )
        
        end = time.time()
        log.info(f"Damper model training completed in {end - start:.2f} seconds")
        
        return DamperTrainResponse(**result)
        
    except Exception as e:
        log.error(f"Damper training failed: {e}")
        raise HTTPException(status_code=500, detail=str(e))


class DamperOptimizeRequest(BaseModel):
    current_conditions: Dict[str, Any] = Field(..., description="Current system state")
    search_space: Optional[Dict[str, List[float]]] = Field(None, description="Setpoint ranges to search")
    optimization_method: Optional[str] = Field("random", description="Optimization method: 'grid', 'random', or 'hybrid'")
    n_iterations: Optional[int] = Field(1000, description="Number of iterations for random/hybrid search")


class DamperOptimizeResponse(BaseModel):
    best_setpoints: Dict[str, float]
    min_fbfad: float
    # total_combinations_tested: int
    # optimization_method: str
    optimization_time_seconds: float


@router.post('/damper_optimize', response_model=DamperOptimizeResponse)
def damper_optimize_endpoint(request_data: DamperOptimizeRequest):
    """
    Optimize damper setpoints to minimize FbFAD (Fresh Air Damper Feedback).
    
    Args:
        current_conditions: Current system state with all required features
        search_space: Optional setpoint ranges (defaults provided if not specified)
        optimization_method: 'grid', 'random', or 'hybrid'
        n_iterations: Number of iterations for random/hybrid methods
        
    Returns:
        Best setpoints and minimum FbFAD value
    """
    start = time.time()
    log.info(f"Damper optimization request: method={request_data.optimization_method}")
    
    try:
        result = damper_optimize(
            current_conditions=request_data.current_conditions,
            search_space=request_data.search_space,
            optimization_method=request_data.optimization_method or "random",
            n_iterations=request_data.n_iterations or 1000
        )
        
        end = time.time()
        log.info(f"Damper optimization completed in {end - start:.2f} seconds")
        log.info(f"Best setpoints: {result['best_setpoints']}, Min FbFAD: {result['min_fbfad']:.4f}")
        
        return DamperOptimizeResponse(**result)
        
    except Exception as e:
        log.error(f"Damper optimization failed: {e}")
        raise HTTPException(status_code=500, detail=str(e))


# Generic Optimization Endpoints

class GenericTrainRequest(BaseModel):
    data_path: str = Field("C:\\Users\\debas\\OneDrive\\Desktop\\actual_data.csv", description="Path to training data CSV file")
    equipment_id: str = Field("Ahu1", description="Equipment ID to filter")
    target_variable: str = Field(..., description="Target variable to optimize (must be numeric)")
    test_size: float = Field(0.2, description="Fraction of data for testing")
    search_method: str = Field("random", description="Hyperparameter search method: 'random' or 'grid'")
    cv_folds: int = Field(5, description="Number of cross-validation folds")
    n_iter: int = Field(20, description="Number of iterations for RandomizedSearchCV")
    setpoints: Optional[List[str]] = Field(None, description="Optional list of setpoints to include in selection (defaults to primary setpoints)")


class GenericTrainResponse(BaseModel):
    status: str
    best_model_name: str
    selected_features: List[str]
    setpoints: List[str]
    metrics: Dict[str, Any]
    model_path: str
    scaler_path: str
    correlation_plot: str
    mi_plot: str


@router.post('/generic_train', response_model=GenericTrainResponse)
def generic_train_endpoint(request_data: GenericTrainRequest):
    """
    Train a generic optimization surrogate model with automatic feature selection.
    
    Uses correlation and mutual information analysis to automatically select the top 20 most
    relevant features from the dataset. Always includes mandatory setpoints: SpMinVFD, SpTREff, SpTROcc.
    
    Args:
        data_path: Path to CSV file with training data
        equipment_id: Equipment ID to filter
        target_variable: Target variable to optimize (must be numeric)
        test_size: Fraction for test split
        search_method: 'random' for RandomizedSearchCV or 'grid' for GridSearchCV
        cv_folds: Number of cross-validation folds
        n_iter: Number of iterations for RandomizedSearchCV
        
    Returns:
        Training results including selected features, metrics, and artifact paths
    """
    start = time.time()
    log.info(f"Generic training request: {request_data.dict()}")
    print(f"Generic training request: {request_data.dict()}")
    
    try:
        result = train_generic(
            data_path=request_data.data_path,
            equipment_id=request_data.equipment_id,
            target_column=request_data.target_variable,  
            test_size=request_data.test_size,
            search_method=request_data.search_method,
            cv_folds=request_data.cv_folds,
            n_iter=request_data.n_iter,
            setpoints=request_data.setpoints
        )
        
        end = time.time()
        log.info(f"Generic model training completed in {end - start:.2f} seconds")
        log.info(f"Selected {len(result.get('selected_features', []))} features for {request_data.target_variable}")
        if result.get('setpoints'):
            log.info(f"Tracked {len(result['setpoints'])} setpoints: {result['setpoints']}")
        
        return GenericTrainResponse(**result)
        
    except Exception as e:
        log.error(f"Generic training failed: {e}")
        raise HTTPException(status_code=500, detail=str(e))


class GenericOptimizeRequest(BaseModel):
    current_conditions: Dict[str, Any] = Field(..., description="Current system state")
    equipment_id: str = Field("Ahu1", description="Equipment ID (must match training)")
    target_variable: str = Field(..., description="Target variable to optimize (must match training)")
    search_space: Optional[Dict[str, List[float]]] = Field(None, description="Setpoint ranges to search")
    optimization_method: Optional[str] = Field("random", description="Optimization method: 'grid' or 'random'")
    n_iterations: Optional[int] = Field(1000, description="Number of iterations for random search (ignored for grid)")
    direction: Optional[str] = Field("minimize", description="Optimization direction: 'minimize' or 'maximize'")


class GenericOptimizeResponse(BaseModel):
    best_setpoints: Dict[str, float]
    best_target_value: float
    target_variable: str
    # optimization_direction: str
    # total_combinations_tested: int
    # optimization_method: str
    optimization_time_seconds: float


@router.post('/generic_optimize', response_model=GenericOptimizeResponse)
def generic_optimize_endpoint(request_data: GenericOptimizeRequest):
    """
    Optimize AHU setpoints to minimize or maximize any specified target variable.
    
    Args:
        current_conditions: Current system state with all required features
        target_variable: Target variable to optimize
        search_space: Optional setpoint ranges (defaults provided if not specified)
        optimization_method: 'grid' or 'random'
        n_iterations: Number of iterations for random search
        direction: 'minimize' or 'maximize' the target variable
        
    Returns:
        Best setpoints and optimized target value
    """
    start = time.time()
    log.info(f"Generic optimization request: equipment={request_data.equipment_id}, target={request_data.target_variable}, method={request_data.optimization_method}, direction={request_data.direction}")
    
    try:
        result = optimize_generic(
            current_conditions=request_data.current_conditions,
            equipment_id=request_data.equipment_id,
            target_column=request_data.target_variable,  
            search_space=request_data.search_space,
            optimization_method=request_data.optimization_method or "random",
            n_iterations=request_data.n_iterations or 1000,
            direction=request_data.direction or "minimize"
        )
        
        end = time.time()
        log.info(f"Generic optimization completed in {end - start:.2f} seconds")
        log.info(f"Best setpoints: {result['best_setpoints']}, Best {request_data.target_variable}: {result['best_target_value']:.4f}")
        
        return GenericOptimizeResponse(**result)
        
    except Exception as e:
        log.error(f"Generic optimization failed: {e}")
        raise HTTPException(status_code=500, detail=str(e))


class OptimizationResultsResponse(BaseModel):
    optimized_percentage: float = Field(..., description="Average difference between actual and predicted values as percentage")
    results: List[Dict[str, Any]] = Field(..., description="Optimization results with timestamps, actual values, and predicted values")


@router.get("/optimization_results", response_model=OptimizationResultsResponse)
async def get_optimization_results():
    """
    Returns the optimization results with optimized percentage.
    
    Returns:
        JSON containing optimization results with timestamps, actual values,
        predicted values, setpoint comparisons, and optimized percentage.
    """
    file_path = Path.cwd() / "test_optimization_results.json"
    
    if not file_path.exists():
        log.error(f"Optimization results file not found: {file_path}")
        raise HTTPException(status_code=404, detail="Optimization results file not found")
    
    try:
        with open(file_path, 'r') as f:
            results = json.load(f)
        
        differences = [r['difference_actual_and_pred'] for r in results if r.get('difference_actual_and_pred') is not None]
        avg_difference = sum(differences) / len(differences) if differences else 0
        
        log.info(f"Serving optimization results from {file_path} with avg difference: {avg_difference:.2f}")
        
        return OptimizationResultsResponse(
            optimized_percentage=round(avg_difference, 2)*10,
            results=results
        )
    except Exception as e:
        log.error(f"Error reading optimization results: {e}")
        raise HTTPException(status_code=500, detail=f"Error reading optimization results: {str(e)}")<|MERGE_RESOLUTION|>--- conflicted
+++ resolved
@@ -392,8 +392,6 @@
         log.error(f"Data pipeline failed: {e}")
         raise Exception(f"Data pipeline failed: {e}")
     
-<<<<<<< HEAD
-=======
 def anomaly_detection(request_data: AnamolyPredictionRequest) -> AnamolyPredictionResponse:
     if anamoly_model is None:
         log.error("Anomaly Detection model is unavailable.")
@@ -459,7 +457,6 @@
         total_anomalies=total_anomalies
     )
 
->>>>>>> 13b70c52
 def get_resample_rule(months_input: int) -> str:
     """
     This function takes
