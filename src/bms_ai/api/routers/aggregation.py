from pydantic import BaseModel, Field
from fastapi import APIRouter, HTTPException
from typing import Optional, Dict, List, Any, Callable
import pandas as pd
from src.bms_ai.logger_config import setup_logger
import warnings
import time

log = setup_logger(__name__)

warnings.filterwarnings('ignore')

router = APIRouter(prefix="/aggregation", tags=["Prescriptive Optimization"])

class request_structure(BaseModel):
    data: Dict[str, Any] = Field(default={}, description="Data Input")
    columns: List[str] = Field(default=["Fan Power meter (KW)"], description="Columns Required for Statistics")
    date_columns: str = Field(default="data_received_on", description="Date Column Required for Statistics")
    from_date : Optional[str] = Field(None, description="Start date for range-based calculations (e.g., '2024-01-01')")
    to_date : Optional[str] = Field(None, description="End date for range-based calculations (e.g., '2024-01-31')")
    system_type : str = Field(default="AHU", description="System type filter (e.g., 'AHU')")
    site : str = Field(default="Ground Floor", description="Site filter (e.g., 'Ground Floor')")
    stats: List[str] = Field(default=["min","max","mean","standard deviation","variance","find_last_min","find_last_max","min_date_hits", "max_data_hits"],description="Statistics Required for Output")

class response_structure(BaseModel):
    stats_val: Dict[str, Dict[str, Any]] = Field(..., description="Stats Values grouped by column")

def process_api_dict_to_dataframe(api_data_dict: dict) -> pd.DataFrame:
    try:
        if "queryResponse" not in api_data_dict:
            log.error("Input dictionary is missing 'queryResponse' key.")
            
        records = api_data_dict["queryResponse"]
        if not records:
             return pd.DataFrame()
        df = pd.DataFrame(records)
        return df

    except Exception as e:
        log.error(f"Error processing JSON data: {e}")
        raise HTTPException(status_code=400, detail=f"An unexpected error occurred in JSON Data: {e}")

def data_pipeline(data: Dict[str, Any], date_column: str, site : str, system_type : str, requested_columns: List[str], from_date: Optional[str], to_date: Optional[str]) -> pd.DataFrame:
    try:
        try:
            df_ahu = process_api_dict_to_dataframe(data)
            if df_ahu.empty:
                log.error("DataFrame is empty after processing.")
        except Exception as e:
            log.error(f"Error in initial DataFrame processing: {e}")
            raise HTTPException(status_code=400, detail="Problem in the initial data processing.")

        try:
            df_ahu = df_ahu[(df_ahu['system_type'] == system_type) & (df_ahu['site'] == site)].copy()
            if df_ahu.empty:
                log.error(f"Data for system_type='{system_type}' and site='{site}' not found after filtering.")
                
        except Exception as e:
            log.error(f"Error applying equipment filters: {e}")
            raise HTTPException(status_code=400, detail="Data with desired system_type and site not available.")
        
        try:
            if date_column not in df_ahu.columns:
                log.error(f"Date column '{date_column}' not found.")
                 
            df_ahu[date_column] = pd.to_datetime(df_ahu[date_column])
            df_ahu[date_column] = df_ahu[date_column].dt.tz_localize(None)
            df_ahu.set_index(date_column, inplace=True)
            df_ahu.sort_index(ascending=True, inplace=True)

        except Exception as e:
            log.error(f"Error processing date column: {e}")
            raise HTTPException(status_code=400, detail="Date Column Input Not Found or processing failed.")

        for col_name, mapping in [
            ('monitoring_data', {'inactive': 0.0, 'active': 1.0}),
            ('site', {'Ground Floor': 0.0, 'Rooftop': 1.0})
        ]:
            if col_name in df_ahu.columns:
                try:
                    df_ahu[col_name] = df_ahu[col_name].replace(mapping, regex=False).astype('float64', errors='ignore')
                except Exception as e:
                    log.warning(f"Failed to convert/replace for column '{col_name}': {e}")
            else:
                 if col_name in ['monitoring_data', 'site']:
                    log.error(f"Required column '{col_name}' not found.")
                 
        Required_Columns = ['datapoint', 'monitoring_data'] 
        
        cols_to_keep = [col for col in Required_Columns if col in df_ahu.columns]
        df_ahu = df_ahu[cols_to_keep] 
        
        if from_date or to_date:
            try:
                df_ahu = df_ahu.loc[from_date:to_date]
                log.info(f"DataFrame trimmed by date range: {from_date} to {to_date}")
            except Exception as e:
                log.warning(f"Error trimming data by date range: {e}. Proceeding without trimming.")
        try:
            temp_df = df_ahu.reset_index() 
            aggregated_scores = temp_df.groupby([date_column, 'datapoint'])['monitoring_data'].agg('first')
            result_df = aggregated_scores.unstack(level='datapoint')
            
        except Exception as e:
            log.error(f"Error in aggregation: {e}")
            raise HTTPException(status_code=400, detail="Aggregation failed, check 'monitoring_data' or 'datapoint' columns.")
        
        if result_df.isna().sum().sum() > 0:
            log.info("Dropping rows with NaN values in the result DataFrame.")
            result_df.dropna(inplace=True)
            
        return result_df
    
    except HTTPException:
        raise
    except Exception as e:
        log.error(f"Unexpected error in data_pipeline: {e}")
        raise HTTPException(status_code=400, detail="An internal error occurred during data processing.")

def find_min(datapoint : str, data : pd.DataFrame):
    if data.empty:
        return "N/A"
    return data[datapoint].min().item()

def find_max(datapoint : str, data : pd.DataFrame):
    if data.empty:
        return "N/A"
    return data[datapoint].max().item()

def find_mean(datapoint : str, data : pd.DataFrame):
    if data.empty:
        return "N/A"
    return data[datapoint].mean()

def find_mode(datapoint : str, data : pd.DataFrame):
    if data.empty:
        return "N/A"
    
    mode_val = data[datapoint].mode()
    if not mode_val.empty:
        return mode_val.iloc[0].item()
    return None

def find_std(datapoint : str , data : pd.DataFrame):
    if data.empty or len(data) < 2:
        return "N/A"
    return data[datapoint].std()

def find_var(datapoint : str , data : pd.DataFrame):
    if data.empty or len(data) < 2:
        return "N/A"
    return data[datapoint].var()

def count_min_feature_occurence(datapoint : str, data : pd.DataFrame) -> int:
    if data.empty:
        return 0
        
    min_val = find_min(datapoint, data)
    
    if isinstance(min_val, str) and min_val == "N/A":
        return 0
        
    return int((data[datapoint] == min_val).sum()) 

def count_max_feature_occurence(datapoint : str, data : pd.DataFrame) -> int:
    if data.empty:
        return 0
        
    max_val = find_max(datapoint, data)

    if isinstance(max_val, str) and max_val == "N/A":
        return 0
        
    return int((data[datapoint] == max_val).sum())

def format_datetime(ts: pd.Timestamp) -> str:
    if ts.tzinfo is None:
        ts = ts.tz_localize('UTC')
    formatted_time = ts.strftime('%Y-%m-%dT%H:%M:%S.%f')
    formatted_time = formatted_time[:-3]
    offset = ts.strftime('%z')
    if ':' in offset:
        offset = offset.replace(':', '')
    return f"{formatted_time}{offset}"


def format_timestamps_list(timestamps: pd.DatetimeIndex) -> List[str]:
    return [format_datetime(ts) for ts in timestamps]


def find_min_dates(datapoint : str, data : pd.DataFrame) -> List:
    min_val = find_min(datapoint, data) 
    
    if isinstance(min_val, str) and min_val == "N/A":
        return []

    min_indices = pd.DatetimeIndex(data.index[data[datapoint] == min_val])
    
    return format_timestamps_list(min_indices)


def find_max_dates(datapoint : str, data : pd.DataFrame) -> List:
    max_val = find_max(datapoint, data)
    
    if isinstance(max_val, str) and max_val == "N/A":
        return []
        
    max_indices = pd.DatetimeIndex(data.index[data[datapoint] == max_val])
    
    return format_timestamps_list(max_indices)


def find_last_min_date(datapoint : str, data : pd.DataFrame) -> str:
    if data.empty:
        return "N/A"

    min_val = find_min(datapoint, data)
    if isinstance(min_val, str) and min_val == "N/A":
        return "N/A"

    min_indices = pd.DatetimeIndex(data.index[data[datapoint] == min_val])
    
    if not min_indices.empty:
        return format_datetime(min_indices[-1])
    return "N/A"

def find_last_max_date(datapoint : str, data : pd.DataFrame) -> str:
    if data.empty:
        return "N/A"
        
    max_val = find_max(datapoint, data)
    if isinstance(max_val, str) and max_val == "N/A":
        return "N/A"
        
    max_indices = pd.DatetimeIndex(data.index[data[datapoint] == max_val])

    if not max_indices.empty:
        return format_datetime(max_indices[-1])
    return "N/A"

def stats_checker(request_data: request_structure) -> Dict[str, Dict[str, Any]]:
    input_data = request_data.data
    columns = request_data.columns
    stats_columns = request_data.stats
    date = request_data.date_columns
    from_date = request_data.from_date
    to_date = request_data.to_date
    system_type = request_data.system_type
    site = request_data.site

    data_df = data_pipeline(data=input_data, date_column=date, system_type=system_type, site=site, requested_columns=columns, from_date=from_date, to_date=to_date)
    final_return: Dict[str, Dict[str, Any]] = {}

    response_table: Dict[str, Callable] = {
<<<<<<< HEAD
        "min":                 lambda column, data, dt, fdt, tdt: find_min(column, data),
        "max":                 lambda column, data, dt, fdt, tdt: find_max(column, data),
        "mode":                lambda column, data, dt, fdt, tdt: find_mode(column, data),
        "mean":                lambda column, data, dt, fdt, tdt: find_mean(column, data),
        "standard deviation":  lambda column, data, dt, fdt, tdt: find_std(column, data),
        "variance":            lambda column, data, dt, fdt, tdt: find_var(column, data),
        "find_last_min":       lambda column, data, dt, fdt, tdt: find_last_min_date(column, data, dt),
        "find_last_max":       lambda column, data, dt, fdt, tdt: find_last_max_date(column, data, dt),
        "count_min_hits":      lambda column, data, dt, fdt, tdt: count_min_feature_occurence(column, data, dt),
        "count_max_hits":      lambda column, data, dt, fdt, tdt: count_max_feature_occurence(column, data, dt),
        "min_date_hits":       lambda column, data, dt, fdt, tdt: find_min_dates(column, data, dt),
        "max_data_hits":       lambda column, data, dt, fdt, tdt: find_max_dates(column, data, dt),
        "min_date_hits_in_range": lambda column, data, dt, fdt, tdt: find_min_dates_in_range(column, data, dt, fdt, tdt),
        "max_date_hits_in_range": lambda column, data, dt, fdt, tdt: find_max_dates_in_range(column, data, dt, fdt, tdt),
=======
        "min":                 lambda c, d: find_min(c, d),
        "max":                 lambda c, d: find_max(c, d),
        "mode":                lambda c, d: find_mode(c, d),
        "mean":                lambda c, d: find_mean(c, d),
        "standard deviation":  lambda c, d: find_std(c, d),
        "variance":            lambda c, d: find_var(c, d),
        "find_last_min":       lambda c, d: find_last_min_date(c, d),
        "find_last_max":       lambda c, d: find_last_max_date(c, d),
        "count_min_hits":      lambda c, d: count_min_feature_occurence(c, d),
        "count_max_hits":      lambda c, d: count_max_feature_occurence(c, d),
        "min_date_hits":       lambda c, d: find_min_dates(c, d),
        "max_data_hits":       lambda c, d: find_max_dates(c, d),
>>>>>>> b9370bef
    }

    for column in columns:
        if column not in data_df.columns:
            log.warning(f"Column '{column}' not found in processed data. Skipping.")
            continue
            
        column_stats = {}
        for item in stats_columns:
            if item in response_table:
                column_stats[item] = response_table[item](column, data_df)
            
        final_return[column] = column_stats

    return final_return
    
@router.post('/data_stats_checker', response_model=response_structure)
def data_stats_checker(
    request_data: request_structure
):
    start = time.time()
    # log.info(f"Input Data: {request_data.dict()}") 
    result = stats_checker(request_data)
    end = time.time()
    log.info(f"Stastics completed in {end - start:.2f} seconds") 
    return {"stats_val": result}<|MERGE_RESOLUTION|>--- conflicted
+++ resolved
@@ -252,22 +252,6 @@
     final_return: Dict[str, Dict[str, Any]] = {}
 
     response_table: Dict[str, Callable] = {
-<<<<<<< HEAD
-        "min":                 lambda column, data, dt, fdt, tdt: find_min(column, data),
-        "max":                 lambda column, data, dt, fdt, tdt: find_max(column, data),
-        "mode":                lambda column, data, dt, fdt, tdt: find_mode(column, data),
-        "mean":                lambda column, data, dt, fdt, tdt: find_mean(column, data),
-        "standard deviation":  lambda column, data, dt, fdt, tdt: find_std(column, data),
-        "variance":            lambda column, data, dt, fdt, tdt: find_var(column, data),
-        "find_last_min":       lambda column, data, dt, fdt, tdt: find_last_min_date(column, data, dt),
-        "find_last_max":       lambda column, data, dt, fdt, tdt: find_last_max_date(column, data, dt),
-        "count_min_hits":      lambda column, data, dt, fdt, tdt: count_min_feature_occurence(column, data, dt),
-        "count_max_hits":      lambda column, data, dt, fdt, tdt: count_max_feature_occurence(column, data, dt),
-        "min_date_hits":       lambda column, data, dt, fdt, tdt: find_min_dates(column, data, dt),
-        "max_data_hits":       lambda column, data, dt, fdt, tdt: find_max_dates(column, data, dt),
-        "min_date_hits_in_range": lambda column, data, dt, fdt, tdt: find_min_dates_in_range(column, data, dt, fdt, tdt),
-        "max_date_hits_in_range": lambda column, data, dt, fdt, tdt: find_max_dates_in_range(column, data, dt, fdt, tdt),
-=======
         "min":                 lambda c, d: find_min(c, d),
         "max":                 lambda c, d: find_max(c, d),
         "mode":                lambda c, d: find_mode(c, d),
@@ -280,7 +264,6 @@
         "count_max_hits":      lambda c, d: count_max_feature_occurence(c, d),
         "min_date_hits":       lambda c, d: find_min_dates(c, d),
         "max_data_hits":       lambda c, d: find_max_dates(c, d),
->>>>>>> b9370bef
     }
 
     for column in columns:
