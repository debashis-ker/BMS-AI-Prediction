--- conflicted
+++ resolved
@@ -11,11 +11,7 @@
 
 class FetchDataPointsRequest(BaseModel):
     building_id: str = Field(..., description="Building ID")
-<<<<<<< HEAD
-    floor_id: Optional[str] = Field(None, description="Floor ID")
-=======
     floor_id: Optional[str] = Field(None, description="Floor ID (if not provided, searches all floors)")
->>>>>>> 13b70c52
     equipment_id: str = Field(..., description="Equipment ID (can be empty string)")
     search_tag_groups: List[List[str]] = Field(..., description="Array of Haystack tag arrays to search")
     ticket: str = Field(..., description="Authentication ticket")
