from fastapi import APIRouter, HTTPException
from pydantic import BaseModel, Field
from typing import Optional, List
from src.bms_ai.logger_config import setup_logger
from pathlib import Path

import pandas as pd
import joblib
import warnings
import math
import time

log = setup_logger(__name__)

warnings.filterwarnings('ignore')

router = APIRouter(prefix="/health_check", tags=["Prescriptive Optimization"])

damper_forecast_model = None
fan_forecast_model = None

try:
<<<<<<< HEAD
    damper_forecast_model = joblib.load("artifacts/health_check_forecast_model.joblib")
    fan_forecast_model = joblib.load("artifacts/Fan_Speed_Health_Check_Model.joblib")
    log.info("Damper Model loaded successfully.")
    log.info("Fan Speed Model loaded successfully.")
=======
    # current_file = Path(__file__).resolve()
    # project_root = current_file.parent.parent.parent.parent
    model_path = "artifacts/health_check_forecast_model.joblib"
    
    log.info(f"Loading model from: {model_path}")
    print(f"Loading model from: {model_path}")
    
    if model_path:
        forecast_model = joblib.load(model_path)
        print("Forecast model loaded successfully.")
        log.info("Forecast model loaded successfully.")
    else:
        print(f"Model file not found at: {model_path}")
        log.error(f"Model file not found at: {model_path}")
>>>>>>> 8ea78280
except Exception as e:
    log.error(f"Error loading forecast model: {e}")
    print(f"Error loading forecast model: {e}")

class PredictionRequest(BaseModel):
    periods: int = Field(3, description="Number of future time periods to predict.")
    failure_threshold: float = Field(6.0, description="Threshold at which End of Life will be predicted.")

class ResampledData(BaseModel):
    date: str
    prediction_mean: float

class PredictionResponse(BaseModel):
    message: str = Field(..., description="Status.")
    earliest_end_of_life: Optional[str] = Field(None, description="The date of the earliest potential End of Life.")
    failure_threshold: float = Field(..., description="Threshold used for prediction.")
    resampled_predicted_data: List[ResampledData] = Field(..., description="Resampled 15-day average prediction data.")

def get_resample_rule(months_input: int) -> str:
    """
    This function takes
        months_input : int (months)
    It returns
        resample_rule_days : string    
    """
    DAYS_IN_MONTH = 30.4375
    TARGET_POINTS = 11 
    
    total_days = months_input * DAYS_IN_MONTH
    resample_rule_days = max(1, round(total_days / TARGET_POINTS))
    
    return f'{resample_rule_days}D'

def Fan_health_analysis(request_data: PredictionRequest):
    """
    This function takes 
        periods : int (months)
        failure_threshold : float (Assumed Damper Difference at which End of Lifecycle happens)
    It returns 
        failure_message : A user understandable message like : Earliest Potential End of Life: 2027-02-26 ,
        earliest_end_of_life_cycle : Date at which, the failure threshold reached
        failure_threshold : The value of failure threshold 
        resampled_predicted_data : The resampled data of the forecasted dataframe defined by months * 30.4375 (Days in a month) / 11
    """
    if fan_forecast_model is None:
        raise HTTPException(status_code=503, detail="Fan Health Prediction model is currently unavailable.")
    
    months_input = request_data.periods 
    eol_threshold = request_data.failure_threshold

    total_days = int(math.ceil(months_input * 30.4375)) 
    resample_rule = get_resample_rule(months_input)

    log.info(f"Using dynamic resample rule: {resample_rule}")

    future = fan_forecast_model.make_future_dataframe(periods=total_days, freq='D') 
    forecast = fan_forecast_model.predict(future)
    
    forecast.rename(columns={'yhat_upper': 'prediction'}, inplace=True) 
    
    upper_bounds = forecast[['ds', 'prediction']]
    failure_pred_series = upper_bounds[upper_bounds["prediction"] >= eol_threshold].copy()
    
    if failure_pred_series.empty:
        failure_pred = pd.NaT
        failure_message = "No Failure chances in the Fan in next predicted time interval"
        earliest_end_of_life = None
    else:
        failure_pred = failure_pred_series['ds'].min()
        earliest_end_of_life = failure_pred.strftime('%Y-%m-%d') 
        failure_message = f"Earliest Potential End of Life: {earliest_end_of_life}"
    
    resample_data = forecast[['ds', 'prediction']].copy()
    resample_data.set_index('ds', inplace=True)
    
    resampled_forecast = resample_data.resample(resample_rule).mean().dropna(how='all').reset_index()

    resampled_forecast.rename(columns={
        'ds': 'date', 
        'prediction': 'prediction_mean' 
    }, inplace=True)

    resampled_forecast['date'] = resampled_forecast['date'].dt.strftime('%Y-%m-%d')
    
    resampled_predicted_data = resampled_forecast.to_dict('records')

    return PredictionResponse(
        message=failure_message,
        earliest_end_of_life=earliest_end_of_life,
        failure_threshold=eol_threshold,
        resampled_predicted_data=resampled_predicted_data
    )


def Damper_health_analysis(request_data: PredictionRequest):
    """
    This function takes 
        periods : int (months)
        failure_threshold : float (Assumed Damper Difference at which End of Lifecycle happens)
    It returns 
        failure_message : A user understandable message like : Earliest Potential End of Life: 2027-02-26 ,
        earliest_end_of_life_cycle : Date at which, the failure threshold reached
        failure_threshold : The value of failure threshold 
        resampled_predicted_data : The resampled data of the forecasted dataframe defined by months * 30.4375 (Days in a month) / 11
    """
    if damper_forecast_model is None:
        raise HTTPException(status_code=503, detail="Damper Health Prediction model is currently unavailable.")
    
    months_input = request_data.periods 
    eol_threshold = request_data.failure_threshold

    total_days = int(math.ceil(months_input * 30.4375)) 
    resample_rule = get_resample_rule(months_input)

    log.info(f"Using dynamic resample rule: {resample_rule}")

    future = damper_forecast_model.make_future_dataframe(periods=total_days, freq='D') 
    forecast = damper_forecast_model.predict(future)
    
    forecast.rename(columns={'yhat_upper': 'prediction'}, inplace=True) 
    
    upper_bounds = forecast[['ds', 'prediction']]
    failure_pred_series = upper_bounds[upper_bounds["prediction"] >= eol_threshold].copy()
    
    if failure_pred_series.empty:
        failure_pred = pd.NaT
        failure_message = "No Failure chances in the Damper in next predicted time interval"
        earliest_end_of_life = None
    else:
        failure_pred = failure_pred_series['ds'].min()
        earliest_end_of_life = failure_pred.strftime('%Y-%m-%d') 
        failure_message = f"Earliest Potential End of Life: {earliest_end_of_life}"
    
    resample_data = forecast[['ds', 'prediction']].copy()
    resample_data.set_index('ds', inplace=True)
    
    resampled_forecast = resample_data.resample(resample_rule).mean().dropna(how='all').reset_index()

    resampled_forecast.rename(columns={
        'ds': 'date', 
        'prediction': 'prediction_mean' 
    }, inplace=True)

    resampled_forecast['date'] = resampled_forecast['date'].dt.strftime('%Y-%m-%d')
    
    resampled_predicted_data = resampled_forecast.to_dict('records')

    return PredictionResponse(
        message=failure_message,
        earliest_end_of_life=earliest_end_of_life,
        failure_threshold=eol_threshold,
        resampled_predicted_data=resampled_predicted_data
    )

@router.post('/Damper_health_prediction', response_model=PredictionResponse)
def Damper_health_prediction(
    request_data: PredictionRequest
):
    start = time.time()
    log.info(f"input Data: {request_data.dict()}") 
    result = Damper_health_analysis(request_data)
    end = time.time()
    log.info(f"Damper Prediction completed in {end - start:.2f} seconds") 
    return result

@router.post('/Fan_health_prediction', response_model=PredictionResponse)
def Fan_health_prediction(
    request_data: PredictionRequest
):
    start = time.time()
    log.info(f"input Data: {request_data.dict()}") 
    result = Fan_health_analysis(request_data)
    end = time.time()
<<<<<<< HEAD
    log.info(f"Fan Prediction completed in {end - start:.2f} seconds") 
    return result
=======
    log.info(f"Prediction completed in {end - start:.2f} seconds") 
    return result


@router.get('/status')
def model_status():
    """
    Check if the forecast model is loaded and ready to use.
    Returns model status information.
    """
    if forecast_model is None:
        return {
            "status": "unavailable",
            "model_loaded": False,
            "message": "Forecast model is not loaded. Please check server logs."
        }
    
    return {
        "status": "ready",
        "model_loaded": True,
        "model_type": type(forecast_model).__name__,
        "message": "Forecast model is loaded and ready for predictions."
    }
>>>>>>> 8ea78280
<|MERGE_RESOLUTION|>--- conflicted
+++ resolved
@@ -20,27 +20,8 @@
 fan_forecast_model = None
 
 try:
-<<<<<<< HEAD
-    damper_forecast_model = joblib.load("artifacts/health_check_forecast_model.joblib")
-    fan_forecast_model = joblib.load("artifacts/Fan_Speed_Health_Check_Model.joblib")
-    log.info("Damper Model loaded successfully.")
-    log.info("Fan Speed Model loaded successfully.")
-=======
-    # current_file = Path(__file__).resolve()
-    # project_root = current_file.parent.parent.parent.parent
-    model_path = "artifacts/health_check_forecast_model.joblib"
-    
-    log.info(f"Loading model from: {model_path}")
-    print(f"Loading model from: {model_path}")
-    
-    if model_path:
-        forecast_model = joblib.load(model_path)
-        print("Forecast model loaded successfully.")
-        log.info("Forecast model loaded successfully.")
-    else:
-        print(f"Model file not found at: {model_path}")
-        log.error(f"Model file not found at: {model_path}")
->>>>>>> 8ea78280
+    forecast_model = joblib.load("artifacts/prophet_Ground_AHU_health_check.joblib")
+    log.info("Model loaded successfully.")
 except Exception as e:
     log.error(f"Error loading forecast model: {e}")
     print(f"Error loading forecast model: {e}")
@@ -214,11 +195,7 @@
     log.info(f"input Data: {request_data.dict()}") 
     result = Fan_health_analysis(request_data)
     end = time.time()
-<<<<<<< HEAD
     log.info(f"Fan Prediction completed in {end - start:.2f} seconds") 
-    return result
-=======
-    log.info(f"Prediction completed in {end - start:.2f} seconds") 
     return result
 
 
@@ -240,5 +217,4 @@
         "model_loaded": True,
         "model_type": type(forecast_model).__name__,
         "message": "Forecast model is loaded and ready for predictions."
-    }
->>>>>>> 8ea78280
+    }